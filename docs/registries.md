* [Customizing Registries](#customizing-registries)
* [Auto-configuring Registries](#auto-configuring-registries)
<<<<<<< HEAD
* [Creating a private jspm registry](#creating-a-private-registry)
* [Creating new Registries](#creating-new-registries)
=======
* [Creating a private jspm registry](#creating-a-private-jspm-registry)
>>>>>>> 94ac292b

### Customizing Registries

All registries have configuration options for setting their server URIs, auth credentials and settings.

#### Private GitHub

To support private GitHub, simply authenticate with your private GitHub account:

```
  jspm registry config github
```

```
Would you like to set up your GitHub credentials? [yes]: 
     If using two-factor authentication or to avoid using your password you can generate an access token at https://github.com/settings/tokens.

Enter your GitHub username: username
Enter your GitHub password or access token: 
Would you like to test these credentials? [yes]: 
```

This will enable private repo installs.

#### Private npm

When available, the npm registry endpoint will automatically pull authentication details from the local `.npmrc` file, so that private npm scopes and registries should be configured automatically.

To set up manual credentials, use:

```
  jspm registry config npm
```

### Auto-configuring Registries

All registries can export their exact configurations including authentication via `jspm registry export` which can be included in an init script in such an environment:

```
  jspm registry export github
jspm config registries.github.remote https://github.jspm.io
jspm config registries.github.auth JSPM_GITHUB_AUTH_TOKEN
jspm config registries.github.maxRepoSize 100
jspm config registries.github.handler jspm-github
```

#### GitHub Authentication Environment Variable

GitHub is rate-limited by IP so that when running automated installs for testing or other workflows, it is necessary to configure authentication, otherwise a `GitHub rate limit reached.` error message will likely be displayed.

To make authentication easier, an environment variable `JSPM_GITHUB_AUTH_TOKEN` can be set on the automated server, containing exactly the value of `registries.github.auth` when running `jspm registry export github`, after configuring GitHub authentication manually via `jspm registry config github`.

> This `JSPM_GITHUB_AUTH_TOKEN` is an unencrypted Base64 encoding of the GitHub username and *password* or *access token* separated by a `:`, e.g. `username:token`.

### Creating a private jspm Registry

You may wish to run your own version of the jspm registry instead of using the publicly maintained default. Running your own registry is particularly useful if you want to create short names to private packages and test lots of overrides.

```
  git clone git@github.com:jspm/registry jspm-registry
  jspm registry config jspm
  Enter the registry repo path [git@github.com:jspm/registry]: path/to/jspm-registry/.git
```

Now when you install or update a module your private registry will be used instead of the public registry.

You can also host the private registry as a shared internal git repo allowing for a company-wide registry.

It is advisable to periodically maintain upstream updates from the jspm registry into this fork.

### Creating New Registries

#### Custom Registries

Third-party registries are listed at https://github.com/jspm/jspm-cli/wiki/Third-Party-Resources#registries.

If you wish to create a custom registry for another type of package registry, this can be done by implementing the [Registry API](https://github.com/jspm/jspm-cli/blob/master/docs/registry-api.md).

The custom registry can be installed through npm:

```
  npm install custom-registry
  jspm registry create myregistry custom-registry
```

> If using locally-scoped jspm, then the above install is local. If using global jspm, then the above install is global.

If your registry endpoint is general enough that it would be of value to other users please do share it for inclusion in the third-party registry endpoint list.

#### GitHub enterprise support

It is possible to create a GitHub enterprise support with:

```
  jspm registry create mycompany jspm-github
Are you setting up a GitHub Enterprise endpoint? [yes]: 
Enter the hostname of your GitHub Enterprise server: mycompany.com
Would you like to set up your GitHub credentials? [yes]: 
```

Note that GitHub enterprise support has not been comprehensively tested, as we've had to rely on feedback and PRs from GitHub enterprise users. If there are any issues at all please post an issue and we'll work to fix these.

#### Separate private npm

> **Note that it is not advisable to create an registry with a different name to `npm` or `github` if it is a mirror, as the goal is for registry names to be canonical and universal.**

This can be setup with:

```
  jspm registry create myregistry jspm-npm
```

We now have an `npm` registry based on a custom registry and authentication which can be used as expected:

```
  jspm install myregistry:package
```<|MERGE_RESOLUTION|>--- conflicted
+++ resolved
@@ -1,11 +1,7 @@
 * [Customizing Registries](#customizing-registries)
 * [Auto-configuring Registries](#auto-configuring-registries)
-<<<<<<< HEAD
-* [Creating a private jspm registry](#creating-a-private-registry)
+* [Creating a private jspm registry](#creating-a-private-jspm-registry)
 * [Creating new Registries](#creating-new-registries)
-=======
-* [Creating a private jspm registry](#creating-a-private-jspm-registry)
->>>>>>> 94ac292b
 
 ### Customizing Registries
 
@@ -82,7 +78,7 @@
 
 Third-party registries are listed at https://github.com/jspm/jspm-cli/wiki/Third-Party-Resources#registries.
 
-If you wish to create a custom registry for another type of package registry, this can be done by implementing the [Registry API](https://github.com/jspm/jspm-cli/blob/master/docs/registry-api.md).
+If you wish to create a custom registry for another type of package registry, this can be done by implementing the [Registry API](registry-api.md).
 
 The custom registry can be installed through npm:
 
