--- conflicted
+++ resolved
@@ -260,11 +260,7 @@
 * Type `jspm --help` for command list.
 * [Read the jspm Loader documentation here](https://github.com/jspm/jspm-loader).
 * Add new items to the [jspm registry](https://github.com/jspm/registry) repo by providing a pull request.
-<<<<<<< HEAD
-* Read more on [configuring libraries for jspm](https://github.com/jspm/registry/wiki/Configuring-Packages-for-jspm).
-=======
 * Read more on [configuring packages for jspm](https://github.com/jspm/registry/wiki/Configuring-Packages-for-jspm).
->>>>>>> 966dd124
 
 ### License
 
