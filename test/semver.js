var semver = require('../lib/semver');

suite('Semver Major and Minor Ranges', function() {

  test('Range test 1', function() {
    assert.equal(semver.match('0.0.1', '0.0.1'), true);
    assert.equal(semver.match('0.0.1', '0.0.0'), false);
    assert.equal(semver.match('0.0.1', '0.0.2'), false);
    assert.equal(semver.match('0.0.1', '0.0.1-betaasdf-asdf'), false);
  });
  test('Range test 2', function() {
    assert.equal(semver.match('0.1', '0.1.1'), true);
    assert.equal(semver.match('0.1', '0.1.4'), true);
    assert.equal(semver.match('0.1', '0.1.23423-sdf'), false);
    assert.equal(semver.match('0.1', '0.1'), false);
    assert.equal(semver.match('0.1', '1.1.1'), false);
    assert.equal(semver.match('0.1', '0.0.1'), false);
  });
  test('Range test 3', function() {
    assert.equal(semver.match('0', '0.0.1'), true);
    assert.equal(semver.match('0', '0.1.1'), true);
    assert.equal(semver.match('0', '0.1.1-beta'), false);
    assert.equal(semver.match('0', '1.1.1-beta'), false);
  });
  test('Range test 4', function() {
    assert.equal(semver.match('1', '1.5'), false);
    assert.equal(semver.match('1', '1.5.2'), true);
    assert.equal(semver.match('1', '1.0.0'), true);
    assert.equal(semver.match('1', '1.5.3-beta1'), false);
    assert.equal(semver.match('1', '2.0.0-beta1'), false);
    assert.equal(semver.match('1', '0.1.1'), false);
  });
  test('Range test 5', function() {
    assert.equal(semver.match('1.2', '1.2.0'), true);
    assert.equal(semver.match('1.2', '1.2.1'), true);
    assert.equal(semver.match('1.2', '1.2.1-beta'), false);
    assert.equal(semver.match('2.0', '2.1.0'), false);
  });
  test('Range test 6', function() {
    assert.equal(semver.match('4.3.2', '4.3.2-beta'), false);
    assert.equal(semver.match('4.3.2', '4.3.2'), true);
    assert.equal(semver.match('4.3.2', '4.3.3'), false);
  });
  test('Range test 7', function() {
    assert.equal(semver.match('4.3.2-beta4', '4.3.2-beta4'), true);
    assert.equal(semver.match('4.3.2-beta4', '4.3.2'), false);
    assert.equal(semver.match('4.3.2-beta4', 'asdfa'), false);
  });
  test('Range test 8', function() {
    assert.equal(semver.match('ksdufh8234-', 'asdfa'), false);
    assert.equal(semver.match('ksdufh8234-', 'ksdufh8234-'), true);
  });
  test('Range test 9', function() {
    assert.equal(semver.compare('0.2.0', 'master'), 1);
    assert.equal(semver.compare('wip/here/some-thing', '0.3.0-alpha'), -1);
    assert.equal(semver.compare('1.2.a', '0.0.1'), -1);
    assert.equal(semver.compare('1.2.3-beta', '1.2.3-alpha'), 1);
    assert.equal(semver.compare('1.2.3-beta.1', '1.2.3-beta.11'), -1);
    assert.equal(semver.compare('1.2.3-beta.1', '1.2.3-beta.11'), -1);
    assert.equal(semver.compare('1.2.3-beta.2', '1.2.3-beta.1'), 1);
    assert.equal(semver.compare('1.2.3', '1.2.3-beta.1'), 1);
  });
  test('Range test 10', function() {
    assert.equal(semver.compare('1.0.0-alpha', '1.0.0-alpha.1'), -1);
    assert.equal(semver.compare('1.0.0-alpha.1', '1.0.0-alpha.beta'), -1);
    assert.equal(semver.compare('1.0.0-alpha.beta', '1.0.0-beta'), -1);
    assert.equal(semver.compare('1.0.0-beta', '1.0.0-beta.2'), -1);
    assert.equal(semver.compare('1.0.0-beta.2', '1.0.0-beta.11'), -1);
    assert.equal(semver.compare('1.0.0-beta.11', '1.0.0-rc.1'), -1);
    assert.equal(semver.compare('1.0.0-rc.1', '1.0.0'), -1);
  });
});

suite('Semver Compare', function() {

  test('Compare 1', function() {
    assert.equal(semver.compare('1', '2'), -1);
    assert.equal(semver.compare('1.4.0', '1'), 1);
    assert.equal(semver.compare('1.0.1', '1.0.11'), -1);
    assert.equal(semver.compare('1.0.3', '1.2.11'), -1);
    assert.equal(semver.compare('1.2.11', '1.2.1'), 1);
    assert.equal(semver.compare('1.2.10', '1.2.1'), 1);
  });

  test('Compare 2', function() {
    assert.equal(semver.compare('2.0', '2.1.0'), -1);
  });

  test('Semver sort', function() {
    var versions = ['1.0.3', '1.0.4', '1.0.5', '1.0.6', '1.0.7', '1.0.8', '1.2.0', '1.2.1', '1.2.10', '1.2.11', '1.2.12', '1.2.2', '1.2.3', '1.2.4', '1.2.5', '1.2.6', '1.2.7', '1.2.8', '1.2.9'];
    versions.sort(semver.compare);
    assert.equal(versions.pop(), '1.2.12');
  });

  test('Compare with build numbers', function() {
    assert.equal(semver.compare('0.2.0-build.2+sha.c4e21ef', '0.2.0-build.1+sha.9db70d3'), 1);
  });

});


suite('Semver Compatibility Ranges', function() {
  
  test('Basic compatibility', function() {
    // project.showLogs = true;
    // assert.equal(semver.match('^1.5.2', '1.4.0'), false);
    assert.equal(semver.match('^1', '1.4.0'), true);
<<<<<<< HEAD
    assert.equal(semver.match('^0.0.2', '1.0.2'), false);
    assert.equal(semver.match('^0.0.1', '0.0.1'), true);
    assert.equal(semver.match('^0.0.1', '0.0.2'), false);
    assert.equal(semver.match('^0.0.1', '1.0.2'), false);
    assert.equal(semver.match('^0.0.1', '1.0.1'), false);
    assert.equal(semver.match('^0.1.0', '0.1.0'), true);
    assert.equal(semver.match('^0.1.0', '0.2.0'), false);
    assert.equal(semver.match('^0.1.0', '1.1.0'), false);
=======
    assert.equal(semver.match('1.0.0-beta.13', '1.0.0-beta.5b'), false);
>>>>>>> f8b4fb0a
  });

  test('Semver compatibility', function() {
    assert.equal(semver.match('^1.1.12', '1.1.12'), true);
    assert.equal(semver.match('^1.1.12', '1.1.11'), false);
    assert.equal(semver.match('^1.1.12', '1.1.345'), true);
    assert.equal(semver.match('^1.1.12', '1.10.345'), true);
    assert.equal(semver.match('^1.1.12', '2.10.345'), false);
  });

  test('Prerelease ranges', function() {
    assert.equal(semver.match('^1.0.4-alpha.1', '1.0.4-alpha.1'), true);
    assert.equal(semver.match('^1.0.4-alpha.1', '1.0.4-alpha.2'), true);
    assert.equal(semver.match('^1.0.4-alpha.1', '1.0.4-beta'), true);
    assert.equal(semver.match('^1.0.4-alpha.1', '1.0.4-beta.10'), true);
    assert.equal(semver.match('^1.0.4-alpha.1', '1.0.4'), true);
  });

});<|MERGE_RESOLUTION|>--- conflicted
+++ resolved
@@ -105,7 +105,6 @@
     // project.showLogs = true;
     // assert.equal(semver.match('^1.5.2', '1.4.0'), false);
     assert.equal(semver.match('^1', '1.4.0'), true);
-<<<<<<< HEAD
     assert.equal(semver.match('^0.0.2', '1.0.2'), false);
     assert.equal(semver.match('^0.0.1', '0.0.1'), true);
     assert.equal(semver.match('^0.0.1', '0.0.2'), false);
@@ -114,9 +113,7 @@
     assert.equal(semver.match('^0.1.0', '0.1.0'), true);
     assert.equal(semver.match('^0.1.0', '0.2.0'), false);
     assert.equal(semver.match('^0.1.0', '1.1.0'), false);
-=======
     assert.equal(semver.match('1.0.0-beta.13', '1.0.0-beta.5b'), false);
->>>>>>> f8b4fb0a
   });
 
   test('Semver compatibility', function() {
